package statsd

import (
	"encoding/json"
	"errors"
	"fmt"
	"strings"
	"strconv"
	"time"

	"github.com/cactus/go-statsd-client/v5/statsd"
	"github.com/fluent/fluent-logger-golang/fluent"
	"github.com/openconfig/gnmi-gateway/gateway/configuration"
	"github.com/openconfig/gnmi-gateway/gateway/connections"
	"github.com/openconfig/gnmi-gateway/gateway/exporters"
	"github.com/openconfig/gnmi-gateway/gateway/utils"
	"github.com/openconfig/gnmi/ctree"
	gnmipb "github.com/openconfig/gnmi/proto/gnmi"
)

const Name = "statsd"
const MetricType = "metric"
const LogType = "log"
const LoggedMetricType = "loggedMetric"

var _ exporters.Exporter = new(StatsdExporter)

type Metric struct {
	Account     string            `json:",omitempty"`
	Measurement string            `json:"Metric"`
	Namespace   string            `json:"Namespace"`
	Dims        map[string]string `json:"Dims"`
	Value       interface{}       `json:"-"`
}

type Point struct {
	Tags   map[string]string
	Fields map[string]interface{}
}

func init() {
	exporters.Register(Name, NewStatsdExporter)
}

func NewStatsdExporter(config *configuration.GatewayConfig) exporters.Exporter {
	return &StatsdExporter{
		config: config,
	}
}

type StatsdExporter struct {
	config       *configuration.GatewayConfig
	connMgr      *connections.ConnectionManager
	client       statsd.Statter
	fluentLogger *fluent.Fluent
}

func (e *StatsdExporter) Name() string {
	return Name
}

func (e *StatsdExporter) Export(leaf *ctree.Leaf) {
	notification := leaf.Value().(*gnmipb.Notification)

	for _, update := range notification.Update {
		point := Point{
			Fields: make(map[string]interface{}),
		}

		metric := Metric{}

		timestamp := time.Unix(0, notification.Timestamp)
		beforeLimit := (time.Now()).Add(-30 * time.Minute)
		afterLimit := (time.Now()).Add(4 * time.Minute)
		//TODO Check if Geneva has timestamp limitations

		if timestamp.Before(beforeLimit) || timestamp.After(afterLimit) {
			return
		}

		var name string

		value, valid := utils.GetValues(update.Val)

		if !valid {
			continue
		}

		metric.Value = value

		path := utils.GetTrimmedPath(notification.Prefix, update.Path)
		metric.Namespace = e.config.GetPathMetadata(path)["Namespace"]
		if metric.Namespace == "" {
			metric.Namespace = "Default"
		}

		elems, keys, err := extractPrefixAndPathKeys(notification.GetPrefix(), update.GetPath())
		if err != nil {
			e.config.Log.Info().Msg(fmt.Sprintf("Failed to extract path or keys: %s", err))
		}

		name, elems = elems[len(elems)-1], elems[:len(elems)-1]

		if metric.Measurement == "" {
			measurementPath := strings.Join(elems, "/")

			p := notification.GetPrefix()
			target := p.GetTarget()
			origin := p.GetOrigin()

			keys["path"] = measurementPath
			if origin != "" {
				keys["origin"] = origin
			}

			if target != "" {
				keys["target"] = target
			}

			metric.Measurement = pathToMetricName(measurementPath)

			point.Tags = keys

			if e.connMgr != nil {
				targetConfig, found := (*e.connMgr).GetTargetConfig(point.Tags["target"])

				if found {
					for _, fieldName := range e.config.ExporterMetadataAllowlist {
						fieldVal, exists := targetConfig.Meta[fieldName]
						if exists {
							point.Tags[fieldName] = fieldVal
						}
					}
				} else {
					e.config.Log.Error().Msg("Target config not found for target: " + point.Tags["target"])
					return
				}
			}
		}

		point.Fields[pathToMetricName(name)] = value

		if metric.Measurement == "" {
			e.config.Log.Info().Msg("Point measurement is empty. Returning.")
			return
		}

		metric.Dims = point.Tags
<<<<<<< HEAD
=======
		metric.Account = metric.Dims["Account"]
		delete(metric.Dims, "Account")
		// ns since epoch
		metric.Dims["timestamp"] = strconv.FormatInt(notification.Timestamp, 10)

>>>>>>> 88e6bd2c

		notificationType := e.config.GetPathMetadata(path)["type"]
		e.config.Log.Debug().Msgf("Notification type: [ %s ]", notificationType)
		if notificationType == "" || notificationType == MetricType || notificationType == LoggedMetricType {
			metric.Account = e.config.Exporters.GenevaMdmAccount
			if e.config.Exporters.GenevaMdmAccount == "" {
				e.config.Log.Warn().Msg("geneva MDM account is not set in exporter; metrics will be discarded by the MDM agent")
			}

			if resourceId := e.config.Exporters.ExtensionArmId; resourceId != "" {
				metric.Dims["microsoft.resourceid"] = resourceId
			} else {
				e.config.Log.Warn().Msg("extension ARM ID is not set in Geneva exporter; metrics will be discarded by the MDM agent")
			}

			metricJSON, err := json.Marshal(metric)

			if err != nil {
				e.config.Log.Error().Msg("Failed to marshal point into JSON")
				return
			}

			val, isNumericValue := utils.GetNumberValues(update.Val)
			if isNumericValue {
				e.config.Log.Debug().Msgf("%s:%d|g", string(metricJSON), int64(val))
				if err := e.client.Gauge(string(metricJSON), int64(val), 1); err != nil {
					e.config.Log.Error().Msg(err.Error())
				}
			}
		}

		if e.fluentLogger != nil && (notificationType == LogType || notificationType == LoggedMetricType) {
			if err := e.fluentLogger.Post(metric.Measurement, metric); err != nil {
				e.config.Log.Error().Msg("failed emmiting event log to fluentd: " + err.Error())
			}
		}
	}
}

func (e *StatsdExporter) Start(connMgr *connections.ConnectionManager) error {

	e.config.Log.Info().Msg("Starting Statsd exporter.")

	e.connMgr = connMgr

	var err error
<<<<<<< HEAD
	// e.client, err = statsd.NewClient(e.config.Exporters.StatsdHost, "")
	e.client, err = statsd.NewClientWithConfig(&statsd.ClientConfig{
		Address: e.config.Exporters.StatsdHost,
	})
=======
	e.client, err = statsd.NewBufferedClient(
		e.config.Exporters.StatsdHost, "",
		time.Duration(300) * time.Millisecond, // flush interval
		0, // flush size - default
	)
>>>>>>> 88e6bd2c

	if err != nil {
		return err
	}

	if e.config.Exporters.FluentHost != "" {
		// TODO: Perhaps add some exporter config parameters for config values
		e.fluentLogger, err = fluent.New(fluent.Config{
			FluentHost:             e.config.Exporters.FluentHost,
			FluentPort:             e.config.Exporters.FluentPort,
			Async:                  true,
			AsyncReconnectInterval: 500,
		})
	}

	return err
}

func pathToMetricName(metricPath string) string {
	return strings.ReplaceAll(strings.ReplaceAll(metricPath, "/", "_"), "-", "_")
}

func extractPrefixAndPathKeys(prefix *gnmipb.Path, metricPath *gnmipb.Path) ([]string, map[string]string, error) {
	elems := make([]string, 0)
	keys := make(map[string]string)
	for _, metricPath := range []*gnmipb.Path{prefix, metricPath} {
		for _, e := range metricPath.Elem {
			name := e.Name
			elems = append(elems, name)
			for k, v := range e.GetKey() {
				keys[e.Name+"_"+k] = v
			}
		}
	}

	if len(elems) == 0 {
		return elems, keys, errors.New("path contains no elems")
	}

	return elems, keys, nil
}<|MERGE_RESOLUTION|>--- conflicted
+++ resolved
@@ -146,14 +146,8 @@
 		}
 
 		metric.Dims = point.Tags
-<<<<<<< HEAD
-=======
-		metric.Account = metric.Dims["Account"]
-		delete(metric.Dims, "Account")
 		// ns since epoch
 		metric.Dims["timestamp"] = strconv.FormatInt(notification.Timestamp, 10)
-
->>>>>>> 88e6bd2c
 
 		notificationType := e.config.GetPathMetadata(path)["type"]
 		e.config.Log.Debug().Msgf("Notification type: [ %s ]", notificationType)
@@ -200,18 +194,11 @@
 	e.connMgr = connMgr
 
 	var err error
-<<<<<<< HEAD
-	// e.client, err = statsd.NewClient(e.config.Exporters.StatsdHost, "")
-	e.client, err = statsd.NewClientWithConfig(&statsd.ClientConfig{
-		Address: e.config.Exporters.StatsdHost,
-	})
-=======
 	e.client, err = statsd.NewBufferedClient(
 		e.config.Exporters.StatsdHost, "",
 		time.Duration(300) * time.Millisecond, // flush interval
 		0, // flush size - default
 	)
->>>>>>> 88e6bd2c
 
 	if err != nil {
 		return err
